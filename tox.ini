[tox]
envlist=
    py{38,39,310,311,312}-core
    py{38,39,310,311,312}-lint
    py{38,39,310,311,312}-wheel
    windows-wheel
    docs

[flake8]
exclude=venv*,.tox,docs,build
extend-ignore=E203
max-line-length=88
per-file-ignores=__init__.py:F401

[blocklint]
max_issue_threshold=1

[testenv]
usedevelop=True
commands=
<<<<<<< HEAD
    core: pytest {posargs:tests}
    docs: make docs
=======
    core: pytest {posargs:tests/core}
    docs: make check-docs-ci
>>>>>>> b87ee6a4
basepython=
    docs: python
    windows-wheel: python
    py38: python3.8
    py39: python3.9
    py310: python3.10
    py311: python3.11
    py312: python3.12
extras=
    test
    docs
allowlist_externals=make,pre-commit

[testenv:py{38,39,310,311,312}-lint]
deps=pre-commit
commands=
    pre-commit install    
    pre-commit run --all-files --show-diff-on-failure

[testenv:py{38,39,310,311,312}-wheel]
deps=
    wheel
    build[virtualenv]
allowlist_externals=
    /bin/rm
    /bin/bash
commands=
    python -m pip install --upgrade pip
    /bin/rm -rf build dist
    python -m build
    /bin/bash -c 'python -m pip install --upgrade "$(ls dist/trie-*-py3-none-any.whl)" --progress-bar off'
    python -c "import trie"
skip_install=true

[testenv:windows-wheel]
deps=
    wheel
    build[virtualenv]
allowlist_externals=
    bash.exe
commands=
    python --version
    python -m pip install --upgrade pip
    bash.exe -c "rm -rf build dist"
    python -m build
    bash.exe -c 'python -m pip install --upgrade "$(ls dist/trie-*-py3-none-any.whl)" --progress-bar off'
    python -c "import trie"
skip_install=true<|MERGE_RESOLUTION|>--- conflicted
+++ resolved
@@ -18,13 +18,8 @@
 [testenv]
 usedevelop=True
 commands=
-<<<<<<< HEAD
-    core: pytest {posargs:tests}
+    core: pytest {posargs:tests/core}
     docs: make docs
-=======
-    core: pytest {posargs:tests/core}
-    docs: make check-docs-ci
->>>>>>> b87ee6a4
 basepython=
     docs: python
     windows-wheel: python
@@ -41,7 +36,7 @@
 [testenv:py{38,39,310,311,312}-lint]
 deps=pre-commit
 commands=
-    pre-commit install    
+    pre-commit install
     pre-commit run --all-files --show-diff-on-failure
 
 [testenv:py{38,39,310,311,312}-wheel]
