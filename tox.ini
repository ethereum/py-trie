--- conflicted
+++ resolved
@@ -2,52 +2,27 @@
 envlist=
     py{37,38,39,310,311}-core
     py{37,38,39,310,311}-lint
-<<<<<<< HEAD
-=======
     py{37,38,39,310,311}-wheel
     py311-wheel-windows
     docs
->>>>>>> a5153fe9
 
 [isort]
 combine_as_imports=True
 force_grid_wrap=1
 force_sort_within_sections=True
-force_grid_wrap=1
 known_third_party=hypothesis,pytest
-<<<<<<< HEAD
-=======
-known_first_party=<MODULE_NAME>
+known_first_party=trie
 multi_line_output=3
->>>>>>> a5153fe9
 profile=black
-multi_line_output=3
-include_trailing_comma=True
 
 [flake8]
 max-line-length=88
-<<<<<<< HEAD
-exclude= venv*,.tox,docs,build
-extend-ignore= E203
-=======
 exclude=venv*,.tox,docs,build
 extend-ignore=E203
->>>>>>> a5153fe9
 
 [testenv]
 usedevelop=True
 commands=
-<<<<<<< HEAD
-  core: pytest {posargs:tests}
-basepython =
-  py37: python3.7
-  py38: python3.8
-  py39: python3.9
-  py310: python3.10
-  py311: python3.11
-extras = test
-whitelist_externals=make
-=======
     core: pytest {posargs:tests/core}
     docs: make check-docs
 basepython=
@@ -61,23 +36,16 @@
     test
     docs
 allowlist_externals=make
->>>>>>> a5153fe9
 
 [common-lint]
 basepython=python
 extras=lint
 allowlist_externals=black
 commands=
-<<<<<<< HEAD
     flake8 {toxinidir}/trie {toxinidir}/tests
     isort --check-only --diff {toxinidir}/trie {toxinidir}/tests
-    black --check {toxinidir}/trie {toxinidir}/tests {toxinidir}/setup.py
-=======
-    mypy -p <MODULE_NAME> --config-file {toxinidir}/mypy.ini
-    flake8 {toxinidir}/<MODULE_NAME> {toxinidir}/tests
-    isort --check-only --diff {toxinidir}/<MODULE_NAME> {toxinidir}/tests
-    pydocstyle --explain {toxinidir}/<MODULE_NAME> {toxinidir}/tests
-    black --check {toxinidir}/<MODULE_NAME> {toxinidir}/docs {toxinidir}/tests {toxinidir}/setup.py
+    pydocstyle --explain {toxinidir}/trie {toxinidir}/tests
+    black --check {toxinidir}/trie {toxinidir}/docs {toxinidir}/tests {toxinidir}/setup.py
 
 [testenv:lint]
 basepython: python
@@ -99,8 +67,8 @@
     python -m pip install --upgrade pip
     /bin/rm -rf build dist
     python -m build
-    /bin/bash -c 'python -m pip install --upgrade "$(ls dist/<MODULE_NAME>-*-py3-none-any.whl)" --progress-bar off'
-    python -c "import <MODULE_NAME>"
+    /bin/bash -c 'python -m pip install --upgrade "$(ls dist/trie-*-py3-none-any.whl)" --progress-bar off'
+    python -c "import trie"
 skip_install=true
 
 [testenv:py311-wheel-windows]
@@ -113,7 +81,6 @@
     python -m pip install --upgrade pip
     bash.exe -c "rm -rf build dist"
     python -m build
-    bash.exe -c 'python -m pip install --upgrade "$(ls dist/<MODULE_NAME>-*-py3-none-any.whl)" --progress-bar off'
-    python -c "import <MODULE_NAME>"
-skip_install=true
->>>>>>> a5153fe9
+    bash.exe -c 'python -m pip install --upgrade "$(ls dist/trie-*-py3-none-any.whl)" --progress-bar off'
+    python -c "import trie"
+skip_install=true