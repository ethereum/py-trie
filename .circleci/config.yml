version: 2.1

# heavily inspired by https://raw.githubusercontent.com/pinax/pinax-wiki/6bd2a99ab6f702e300d708532a6d1d9aa638b9f8/.circleci/config.yml

common: &common
  working_directory: ~/repo
  steps:
    - checkout
    - run:
        name: checkout fixtures submodule
        command: git submodule update --init --recursive
    - run:
        name: merge pull request base
        command: ./.circleci/merge_pr.sh
    - run:
        name: merge pull request base (2nd try)
        command: ./.circleci/merge_pr.sh
        when: on_fail
    - run:
        name: merge pull request base (3rd try)
        command: ./.circleci/merge_pr.sh
        when: on_fail
    - restore_cache:
        keys:
          - cache-v1-{{ arch }}-{{ .Environment.CIRCLE_JOB }}-{{ checksum "setup.py" }}-{{ checksum "tox.ini" }}
    - run:
        name: install dependencies
        command: |
          python -m pip install --upgrade pip
          python -m pip install tox
    - run:
        name: run tox
        command: python -m tox run -r
    - save_cache:
        paths:
          - .hypothesis
          - .tox
          - ~/.cache/pip
          - ~/.local
        key: cache-v1-{{ arch }}-{{ .Environment.CIRCLE_JOB }}-{{ checksum "setup.py" }}-{{ checksum "tox.ini" }}

orbs:
  win: circleci/windows@5.0.0

windows-wheel-steps:
  windows-wheel-setup: &windows-wheel-setup
    executor:
      name: win/default
      shell: bash.exe
    working_directory: C:\Users\circleci\project\py-trie
    environment:
      TOXENV: windows-wheel
  restore-cache-step: &restore-cache-step
    restore_cache:
      keys:
        - cache-v1-{{ arch }}-{{ .Environment.CIRCLE_JOB }}-{{ checksum "setup.py" }}-{{ checksum "tox.ini" }}
  install-pyenv-step: &install-pyenv-step
    run:
      name: install pyenv
      command: |
        pip install pyenv-win --target $HOME/.pyenv
        echo 'export PYENV="$HOME/.pyenv/pyenv-win/"' >> $BASH_ENV
        echo 'export PYENV_ROOT="$HOME/.pyenv/pyenv-win/"' >> $BASH_ENV
        echo 'export PYENV_USERPROFILE="$HOME/.pyenv/pyenv-win/"' >> $BASH_ENV
        echo 'export PATH="$PATH:$HOME/.pyenv/pyenv-win/bin"' >> $BASH_ENV
        echo 'export PATH="$PATH:$HOME/.pyenv/pyenv-win/shims"' >> $BASH_ENV
        source $BASH_ENV
        pyenv update
  install-latest-python-step: &install-latest-python-step
    run:
      name: install latest python version and tox
      command: |
        LATEST_VERSION=$(pyenv install --list | grep -E "${MINOR_VERSION}\.[0-9]+$" | tail -1)
        echo "installing python version $LATEST_VERSION"
        pyenv install $LATEST_VERSION
        pyenv global $LATEST_VERSION
        python3 -m pip install --upgrade pip
        python3 -m pip install tox
  run-tox-step: &run-tox-step
    run:
      name: run tox
      command: |
        echo 'running tox with' $(python3 --version)
        python3 -m tox run -r
  save-cache-step: &save-cache-step
    save_cache:
      paths:
        - .tox
      key: cache-v1-{{ arch }}-{{ .Environment.CIRCLE_JOB }}-{{ checksum "setup.py" }}-{{ checksum "tox.ini" }}

docs: &docs
  working_directory: ~/repo
  steps:
    - checkout
    - restore_cache:
        keys:
          - cache-v1-{{ arch }}-{{ .Environment.CIRCLE_JOB }}-{{ checksum "setup.py" }}-{{ checksum "tox.ini" }}
    - run:
        name: install dependencies
        command: |
          python -m pip install --upgrade pip
          python -m pip install tox
    - run:
        name: install latexpdf dependencies
        command: |
          sudo apt-get update
<<<<<<< HEAD
          sudo apt-get install latexmk tex-gyre texlive-fonts-extra
    - run:
        name: run tox
        command: python -m tox run -r
=======
          sudo apt-get install latexmk tex-gyre texlive-fonts-extra texlive-xetex xindy
    - run:
        name: run tox
        command: python -m tox run -r
    - store_artifacts:
          path: /home/circleci/repo/docs/_build
>>>>>>> ae5b634d
    - save_cache:
        paths:
          - .tox
          - ~/.cache/pip
          - ~/.local
        key: cache-v1-{{ arch }}-{{ .Environment.CIRCLE_JOB }}-{{ checksum "setup.py" }}-{{ checksum "tox.ini" }}
  resource_class: xlarge

jobs:
  docs:
    <<: *docs
    docker:
      - image: cimg/python:3.10
        environment:
          TOXENV: docs

  py38-core:
    <<: *common
    docker:
      - image: cimg/python:3.8
        environment:
          TOXENV: py38-core
  py39-core:
    <<: *common
    docker:
      - image: cimg/python:3.9
        environment:
          TOXENV: py39-core
  py310-core:
    <<: *common
    docker:
      - image: cimg/python:3.10
        environment:
          TOXENV: py310-core
  py311-core:
    <<: *common
    docker:
      - image: cimg/python:3.11
        environment:
          TOXENV: py311-core
  py312-core:
    <<: *common
    docker:
      - image: cimg/python:3.12
        environment:
          TOXENV: py312-core
  py313-core:
    <<: *common
    docker:
      - image: cimg/python:3.13
        environment:
          TOXENV: py313-core

  py38-lint:
    <<: *common
    docker:
      - image: cimg/python:3.8
        environment:
          TOXENV: py38-lint
  py39-lint:
    <<: *common
    docker:
      - image: cimg/python:3.9
        environment:
          TOXENV: py39-lint
  py310-lint:
    <<: *common
    docker:
      - image: cimg/python:3.10
        environment:
          TOXENV: py310-lint
  py311-lint:
    <<: *common
    docker:
      - image: cimg/python:3.11
        environment:
          TOXENV: py311-lint
  py312-lint:
    <<: *common
    docker:
      - image: cimg/python:3.12
        environment:
          TOXENV: py312-lint
  py313-lint:
    <<: *common
    docker:
      - image: cimg/python:3.13
        environment:
          TOXENV: py313-lint

  py38-wheel:
    <<: *common
    docker:
      - image: cimg/python:3.8
        environment:
          TOXENV: py38-wheel
  py39-wheel:
    <<: *common
    docker:
      - image: cimg/python:3.9
        environment:
          TOXENV: py39-wheel
  py310-wheel:
    <<: *common
    docker:
      - image: cimg/python:3.10
        environment:
          TOXENV: py310-wheel
  py311-wheel:
    <<: *common
    docker:
      - image: cimg/python:3.11
        environment:
          TOXENV: py311-wheel
  py312-wheel:
    <<: *common
    docker:
      - image: cimg/python:3.12
        environment:
          TOXENV: py312-wheel
  py313-wheel:
    <<: *common
    docker:
      - image: cimg/python:3.13
        environment:
          TOXENV: py313-wheel

  py311-windows-wheel:
    <<: *windows-wheel-setup
    steps:
      - checkout
      - <<: *restore-cache-step
      - <<: *install-pyenv-step
      - run:
          name: set minor version
          command: echo "export MINOR_VERSION='3.11'" >> $BASH_ENV
      - <<: *install-latest-python-step
      - <<: *run-tox-step
      - <<: *save-cache-step

  py312-windows-wheel:
    <<: *windows-wheel-setup
    steps:
      - checkout
      - <<: *restore-cache-step
      - <<: *install-pyenv-step
      - run:
          name: set minor version
          command: echo "export MINOR_VERSION='3.12'" >> $BASH_ENV
      - <<: *install-latest-python-step
      - <<: *run-tox-step
      - <<: *save-cache-step

  py313-windows-wheel:
    <<: *windows-wheel-setup
    steps:
      - checkout
      - <<: *restore-cache-step
      - <<: *install-pyenv-step
      - run:
          name: set minor version
          command: echo "export MINOR_VERSION='3.13'" >> $BASH_ENV
      - <<: *install-latest-python-step
      - <<: *run-tox-step
      - <<: *save-cache-step

define: &all_jobs
  - docs
  - py38-core
  - py39-core
  - py310-core
  - py311-core
  - py312-core
  - py313-core
  - py38-lint
  - py39-lint
  - py310-lint
  - py311-lint
  - py312-lint
  - py313-lint
  - py38-wheel
  - py39-wheel
  - py310-wheel
  - py311-wheel
  - py312-wheel
  - py313-wheel
  - py311-windows-wheel
  - py312-windows-wheel
  - py313-windows-wheel

workflows:
  version: 2
  test:
    jobs: *all_jobs
  nightly:
    triggers:
      - schedule:
          # Weekdays 12:00p UTC
          cron: "0 12 * * 1,2,3,4,5"
          filters:
            branches:
              only:
                - main
    jobs: *all_jobs<|MERGE_RESOLUTION|>--- conflicted
+++ resolved
@@ -101,22 +101,10 @@
           python -m pip install --upgrade pip
           python -m pip install tox
     - run:
-        name: install latexpdf dependencies
-        command: |
-          sudo apt-get update
-<<<<<<< HEAD
-          sudo apt-get install latexmk tex-gyre texlive-fonts-extra
-    - run:
-        name: run tox
-        command: python -m tox run -r
-=======
-          sudo apt-get install latexmk tex-gyre texlive-fonts-extra texlive-xetex xindy
-    - run:
         name: run tox
         command: python -m tox run -r
     - store_artifacts:
           path: /home/circleci/repo/docs/_build
->>>>>>> ae5b634d
     - save_cache:
         paths:
           - .tox
