--- conflicted
+++ resolved
@@ -40,10 +40,6 @@
           - ./eggs
         key: cache-v1-{{ arch }}-{{ .Environment.CIRCLE_JOB }}-{{ checksum "setup.py" }}-{{ checksum "tox.ini" }}
 
-<<<<<<< HEAD
-lint: &lint
-  working_directory: ~/repo
-=======
 orbs:
   win: circleci/windows@5.0.0
 
@@ -51,28 +47,11 @@
   executor:
     name: win/default
     shell: bash.exe
-  working_directory: C:\Users\circleci\project\<REPO_NAME>
->>>>>>> a5153fe9
+  working_directory: C:\Users\circleci\project\py-trie
   steps:
     - checkout
     - restore_cache:
         keys:
-<<<<<<< HEAD
-          - cache-{{ .Environment.CIRCLE_JOB }}-{{ checksum "setup.py" }}-{{ checksum "tox.ini" }}
-    - run:
-        name: install dependencies
-        command: pip install --user tox
-    - run:
-        name: run tox
-        command: python -m tox -r
-    - save_cache:
-        paths:
-          - .hypothesis
-          - .tox
-          - ~/.cache/pip
-          - ~/.local
-          - ./eggs
-=======
           - cache-v1-{{ arch }}-{{ .Environment.CIRCLE_JOB }}-{{ checksum "setup.py" }}-{{ checksum "tox.ini" }}
     - run:
         name: install dependencies
@@ -85,7 +64,6 @@
     - save_cache:
         paths:
           - .tox
->>>>>>> a5153fe9
         key: cache-v1-{{ arch }}-{{ .Environment.CIRCLE_JOB }}-{{ checksum "setup.py" }}-{{ checksum "tox.ini" }}
 
 jobs:
@@ -94,35 +72,7 @@
     docker:
       - image: cimg/python:3.8
         environment:
-<<<<<<< HEAD
-          TOXENV: lint
-  py38-lint:
-    <<: *lint
-    docker:
-      - image: cimg/python:3.8
-        environment:
-          TOXENV: lint
-  py39-lint:
-    <<: *lint
-    docker:
-      - image: cimg/python:3.9
-        environment:
-          TOXENV: lint
-  py310-lint:
-    <<: *lint
-    docker:
-      - image: cimg/python:3.10
-        environment:
-          TOXENV: lint
-  py311-lint:
-    <<: *lint
-    docker:
-      - image: cimg/python:3.11
-        environment:
-          TOXENV: lint
-=======
           TOXENV: docs
->>>>>>> a5153fe9
 
   py37-core:
     <<: *core
@@ -154,8 +104,6 @@
       - image: cimg/python:3.11
         environment:
           TOXENV: py311-core
-<<<<<<< HEAD
-=======
 
   py37-lint:
     <<: *common
@@ -224,27 +172,15 @@
     environment:
       TOXENV: py311-wheel-windows
 
->>>>>>> a5153fe9
 workflows:
   version: 2
   test:
     jobs:
-<<<<<<< HEAD
-      - py37-lint
-      - py38-lint
-      - py39-lint
-      - py310-lint
-      - py311-lint
-=======
       - docs
->>>>>>> a5153fe9
       - py37-core
       - py38-core
       - py39-core
       - py310-core
-<<<<<<< HEAD
-      - py311-core
-=======
       - py311-core
       - py37-lint
       - py38-lint
@@ -256,5 +192,4 @@
       - py39-wheel
       - py310-wheel
       - py311-wheel
-      - py311-wheel-windows
->>>>>>> a5153fe9
+      - py311-wheel-windows