--- conflicted
+++ resolved
@@ -1,22 +1,5 @@
 #!/usr/bin/env python
 # -*- coding: utf-8 -*-
-<<<<<<< HEAD
-from setuptools import setup, find_packages
-
-
-extras_require = {
-    "test": [
-        "pytest>=7.0.0",
-        "pytest-xdist>=2.4.0",
-        "hypothesis>=6.56.4,<7",
-        "pycryptodome",
-    ],
-    "lint": [
-        "flake8==6.0.0",  # flake8 claims semver but adds new warnings at minor releases, leave it pinned.
-        "flake8-bugbear==23.3.23",  # flake8-bugbear does not follow semver, leave it pinned.
-        "isort>=5.10.1",
-        "black>=23",
-=======
 from setuptools import (
     find_packages,
     setup,
@@ -26,30 +9,21 @@
     "dev": [
         "build>=0.9.0",
         "bumpversion>=0.5.3",
+        "eth-hash>=0.1.0,<1.0.0",
         "ipython",
         "pre-commit>=3.4.0",
         "tox>=4.0.0",
         "twine",
         "wheel",
->>>>>>> 885bef7b
     ],
     "docs": [
         "towncrier>=21,<22",
     ],
-<<<<<<< HEAD
-    "dev": [
-        "bumpversion>=0.5.3",
-        "pytest-watch>=4.1.0",
-        "tox>=4.0.0",
-        "build>=0.9.0",
-        "wheel",
-        "twine",
-        "eth-hash>=0.1.0,<1.0.0",
-=======
     "test": [
+        "hypothesis>=6.56.4,<7",
+        "pycryptodome",
         "pytest>=7.0.0",
         "pytest-xdist>=2.4.0",
->>>>>>> 885bef7b
     ],
 }
 
@@ -65,15 +39,12 @@
     # *IMPORTANT*: Don't manually change the version here. Use the 'bumpversion' utility.
     version="2.1.1",
     description="""Python implementation of the Ethereum Trie structure""",
-    long_description_markdown_filename="README.md",
     long_description=long_description,
     long_description_content_type="text/markdown",
     author="The Ethereum Foundation",
     author_email="snakecharmers@ethereum.org",
     url="https://github.com/ethereum/py-trie",
     include_package_data=True,
-    py_modules=["trie"],
-    python_requires=">=3.7,<4",
     install_requires=[
         "eth-hash>=0.1.0",
         "eth-utils>=2.0.0",
@@ -82,15 +53,14 @@
         "sortedcontainers>=2.1.0",
         "typing-extensions>=4.0.0,<5; python_version < '3.8'",
     ],
-<<<<<<< HEAD
-=======
     python_requires=">=3.8, <4",
->>>>>>> 885bef7b
     extras_require=extras_require,
+    py_modules=["trie"],
     license="MIT",
     zip_safe=False,
     keywords="ethereum blockchain evm trie merkle",
     packages=find_packages(exclude=["tests", "tests.*"]),
+    package_data={"<MODULE_NAME>": ["py.typed"]},
     classifiers=[
         "Development Status :: 5 - Production/Stable",
         "Intended Audience :: Developers",
