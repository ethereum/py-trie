--- conflicted
+++ resolved
@@ -1,5 +1,4 @@
 #!/usr/bin/env python
-# -*- coding: utf-8 -*-
 from setuptools import (
     find_packages,
     setup,
@@ -17,12 +16,6 @@
         "wheel",
     ],
     "docs": [
-<<<<<<< HEAD
-=======
-        "sphinx>=6.0.0",
-        "sphinx-autobuild>=2024.2.4",
-        "sphinx_rtd_theme>=1.0.0",
->>>>>>> b87ee6a4
         "towncrier>=21,<22",
     ],
     "test": [
@@ -63,15 +56,9 @@
     py_modules=["trie"],
     license="MIT",
     zip_safe=False,
-<<<<<<< HEAD
     keywords="ethereum blockchain evm trie merkle",
-    packages=find_packages(exclude=["tests", "tests.*"]),
+    packages=find_packages(exclude=["scripts", "scripts.*", "tests", "tests.*"]),
     package_data={"trie": ["py.typed"]},
-=======
-    keywords="ethereum",
-    packages=find_packages(exclude=["scripts", "scripts.*", "tests", "tests.*"]),
-    package_data={"<MODULE_NAME>": ["py.typed"]},
->>>>>>> b87ee6a4
     classifiers=[
         "Development Status :: 5 - Production/Stable",
         "Intended Audience :: Developers",
